// https://docs.gradle.org/current/userguide/groovy_plugin.html
apply plugin: 'groovy'

// https://docs.gradle.org/current/userguide/codenarc_plugin.html
apply plugin: 'codenarc'

// https://docs.gradle.org/current/userguide/idea_plugin.html
apply plugin: 'idea'

// https://plugins.gradle.org/plugin/com.github.johnrengelman.shadow
apply plugin: 'com.github.johnrengelman.shadow'

// https://docs.gradle.org/current/dsl/org.gradle.api.plugins.ExtraPropertiesExtension.html
project.ext.buildTime = new Date()

// https://docs.gradle.org/current/userguide/organizing_build_logic.html#sec:external_dependencies
buildscript {
    repositories {
        maven {
            url 'https://plugins.gradle.org/m2/'
        }
    }
    dependencies {
        classpath 'com.github.jengelman.gradle.plugins:shadow:1.2.3'
    }
}

// https://docs.gradle.org/current/userguide/artifact_dependencies_tutorial.html#N10621
repositories {
    mavenCentral()
    // flatDir {
    //     dirs 'bin'
    // }
}

// https://docs.gradle.org/current/userguide/artifact_dependencies_tutorial.html#N105E1
dependencies {
    testCompile "junit:junit:4.12"
    testCompile "io.dropwizard:dropwizard-testing:${dropwizardVersion}"
    codenarc "org.codenarc:CodeNarc:${codenarcVersion}"
    compile 'org.yaml:snakeyaml:1.16'
    compile "org.codehaus.groovy:groovy:${groovyVersion}"
    compile "io.dropwizard:dropwizard-core:${dropwizardVersion}"
    compile "io.dropwizard:dropwizard-auth:${dropwizardVersion}"
    compile "io.dropwizard:dropwizard-client:${dropwizardVersion}"
<<<<<<< HEAD
=======
    compile "de.thomaskrille:dropwizard-template-config:1.4.0"
    // compile "io.dropwizard:dropwizard-jdbi:${dropwizardVersion}"
    // compile ':ojdbc6_g:'
>>>>>>> 6ffb255e
}

codenarc {
    configFile = new File("config/codenarc/codenarc.groovy")
}

// https://docs.gradle.org/current/userguide/java_plugin.html#N12B9A
// https://docs.gradle.org/current/dsl/org.gradle.api.tasks.bundling.Jar.html
jar {
    baseName = project.archivesBaseName
    appendix = project.ext.buildTime.getTime()
    version = 'git log -n1 --format=format:%h'.execute().getText()
    extension = 'jar'
    archiveName = "${baseName}-${appendix}-${version}.${extension}"
}

// https://github.com/johnrengelman/shadow
shadowJar {
    baseName = jar.baseName
    appendix = jar.appendix
    version = jar.version
    classifier = 'all'
    extension = jar.extension
    archiveName = "${baseName}-${appendix}-${version}-${classifier}.${extension}"
    manifest {
        attributes 'Main-Class': "${mainClass}"
    }
    mergeServiceFiles()
}

// downloads files stored in contrib repository if getContribFiles is yes
task cloneContribFiles(type: Exec) {
    commandLine './cloneContribFiles.sh', "${contribRepo}${archivesBaseName}-contrib.git", "${getContribFiles}", "${contribCommit}"
}
compileGroovy.dependsOn cloneContribFiles

// write build properties to file
task writeBuildProperties << {
    Properties properties = new Properties()
    properties.setProperty('name', jar.baseName)
    properties.setProperty('time', project.ext.buildTime.format('yyyy-MM-dd HH:mm:ssXX'))
    properties.setProperty('unixTime', jar.appendix)
    properties.setProperty('commit', jar.version)
    properties.setProperty('documentation', 'swagger.yaml')
    FileWriter fileWriter = new FileWriter("${projectDir}/src/main/resources/build.properties")
    properties.store(fileWriter, 'build properties')
}
processResources.dependsOn writeBuildProperties

// https://docs.gradle.org/current/dsl/org.gradle.api.tasks.javadoc.Groovydoc.html
build.dependsOn shadowJar, groovydoc, cloneContribFiles

// FIXME: use ShadowJar (java -jar build/libs/web-api-skeleton-all.jar server configuration.yaml)
task run(type: JavaExec, dependsOn: build) {
    main = "${mainClass}"
    classpath = sourceSets.main.runtimeClasspath
    args = ['server', 'configuration.yaml']
}<|MERGE_RESOLUTION|>--- conflicted
+++ resolved
@@ -43,12 +43,9 @@
     compile "io.dropwizard:dropwizard-core:${dropwizardVersion}"
     compile "io.dropwizard:dropwizard-auth:${dropwizardVersion}"
     compile "io.dropwizard:dropwizard-client:${dropwizardVersion}"
-<<<<<<< HEAD
-=======
     compile "de.thomaskrille:dropwizard-template-config:1.4.0"
     // compile "io.dropwizard:dropwizard-jdbi:${dropwizardVersion}"
     // compile ':ojdbc6_g:'
->>>>>>> 6ffb255e
 }
 
 codenarc {
