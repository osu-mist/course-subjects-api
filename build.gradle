--- conflicted
+++ resolved
@@ -40,11 +40,6 @@
     compile "io.dropwizard:dropwizard-core:${dropwizardVersion}"
     compile "io.dropwizard:dropwizard-auth:${dropwizardVersion}"
     compile "io.dropwizard:dropwizard-client:${dropwizardVersion}"
-<<<<<<< HEAD
-=======
-    // compile "io.dropwizard:dropwizard-jdbi:${dropwizardVersion}"
-    // compile ':ojdbc6_g:'
->>>>>>> 6f2ffbbf
 }
 
 codenarc {
