--- conflicted
+++ resolved
@@ -37,14 +37,11 @@
     configFile = new File("config/codenarc/codenarc.groovy")
 }
 
-<<<<<<< HEAD
 tasks.withType(CodeNarc) {
     maxPriority3Violations = 6
 }
 
-=======
 // TODO: version jars by commit
->>>>>>> 3e0e1050
 // https://github.com/johnrengelman/shadow
 shadowJar {
     manifest {
