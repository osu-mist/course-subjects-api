--- conflicted
+++ resolved
@@ -47,7 +47,6 @@
     configFile = new File("config/codenarc/codenarc.groovy")
 }
 
-<<<<<<< HEAD
 // https://docs.gradle.org/current/userguide/java_plugin.html#N12B9A
 // https://docs.gradle.org/current/dsl/org.gradle.api.tasks.bundling.Jar.html
 jar {
@@ -58,13 +57,10 @@
     archiveName = "${baseName}-${appendix}-${version}.${extension}"
 }
 
-=======
 tasks.withType(CodeNarc) {
     maxPriority3Violations = 6
 }
 
-// TODO: version jars by commit
->>>>>>> 7633e1bd
 // https://github.com/johnrengelman/shadow
 shadowJar {
     baseName = jar.baseName
