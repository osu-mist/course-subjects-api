# Course Subjects API

Course Subjects API. Used to look up courses in the class-search api.

### Generate Keys

HTTPS is required for Web APIs in development and production. Use `keytool(1)` to generate public and private keys.

Generate key pair and keystore:

    $ keytool \
        -genkeypair \
        -dname "CN=Jane Doe, OU=Enterprise Computing Services, O=Oregon State University, L=Corvallis, S=Oregon, C=US" \
        -ext "san=dns:localhost,ip:127.0.0.1" \
        -alias doej \
        -keyalg RSA \
        -keysize 2048 \
        -sigalg SHA256withRSA \
        -validity 365 \
        -keystore doej.keystore

Export certificate to file:

    $ keytool \
        -exportcert \
        -rfc \
        -alias "doej" \
        -keystore doej.keystore \
        -file doej.pem

Import certificate into truststore:

    $ keytool \
        -importcert \
        -alias "doej" \
        -file doej.pem \
        -keystore doej.truststore

## Gradle

This project uses the build automation tool Gradle. Use the [Gradle Wrapper](https://docs.gradle.org/current/userguide/gradle_wrapper.html) to download and install it automatically:

    $ ./gradlew

The Gradle wrapper installs Gradle in the directory `~/.gradle`. To add it to your `$PATH`, add the following line to `~/.bashrc`:

    $ export PATH=$PATH:/home/user/.gradle/wrapper/dists/gradle-2.4-all/WRAPPER_GENERATED_HASH/gradle-2.4/bin

The changes will take effect once you restart the terminal or `source ~/.bashrc`.

## Tasks

List all tasks runnable from root project:

    $ gradle tasks

### IntelliJ IDEA

Generate IntelliJ IDEA project:

    $ gradle idea

Open with `File` -> `Open Project`.

### Configure

Copy [configuration-example.yaml](configuration-example.yaml) to `configuration.yaml`. Modify as necessary, being careful to avoid committing sensitive data.

### Build

Build the project:

    $ gradle build

JARs [will be saved](https://github.com/johnrengelman/shadow#using-the-default-plugin-task) into the directory `build/libs/`.

### Run

Run the project:

    $ gradle run

## Contrib Files

Any code that contains intellectual property from a vendor should be stored in Github Enterprise instead of public Github. Make the name of the contrib repo in Github Enterprise follow this format using archivesBaseName in gradle.properties.

    archivesBaseName-contrib

Set the value of getContribFiles to yes in gradle.properties.

    getContribFiles=yes

Also set the value of contribCommit to the SHA1 of the desired commit to be used from the contrib repository.

    contribCommit={SHA1}
    
Files in a Github Enterprise repo will be copied to this directory upon building the application.

    gradle build

Contrib files are copied to:

    /src/main/groovy/edu/oregonstate/mist/contrib/
    
## Base a New Project off the Skeleton

Clone the skeleton:

    $ git clone --origin skeleton git@github.com:osu-mist/web-api-skeleton.git my-api
    $ cd my-api

Rename the webapiskeleton package and SkeletonApplication class:

    $ git mv src/main/groovy/edu/oregonstate/mist/webapiskeleton src/main/groovy/edu/oregonstate/mist/myapi
    $ vim src/main/groovy/edu/oregonstate/mist/myapi/SkeletonApplication.class

Update gradle.properties with your package name and main class.

Replace swagger.yaml with your own API specification.

Update configuration-example.yaml as appropriate for your application.

Update the resource examples at the end of this readme.

## Base an Existing Project off the Skeleton

Add the skeleton as a remote:

    $ git remote add skeleton git@github.com:osu-mist/web-api-skeleton.git
    $ git fetch skeleton

Merge the skeleton into your codebase:

    $ git checkout feature/abc-123-branch
    $ git merge skeleton/master
    ...
    $ git commit -v


## Incorporate Updates from the Skeleton

Fetch updates from the skeleton:

    $ git fetch skeleton

Merge the updates into your codebase as before.
Note that changes to CodeNarc configuration may introduce build failures.

    $ git checkout feature/abc-124-branch
    $ git merge skeleton/master
    ...
    $ git commit -v


## Resources

The Web API definition is contained in the [Swagger specification](swagger.yaml).

The following examples demonstrate the use of `curl` to make authenticated HTTPS requests.

### GET /

This resource returns build and runtime information:

    $ curl \
    > --cacert doej.pem \
    > --user "username:password" \
    > https://localhost:8080/api/v0/
<<<<<<< HEAD
    {"name":"subjects-api","time":1469755834914,"commit":"c2183c8","documentation":"swagger.yaml"}
=======
    {"name":"web-api-skeleton","time":"2016-08-02 14:37:01-0700","unixTime":1470173821035,"commit":"e3d396e","documentation":"swagger.yaml"}
>>>>>>> 6ffb255e

NOTE: you should only specify a certificate with --cacert for local testing.
Production servers should use a real certificate
issued by a valid certificate authority.

### GET /v1/subjects

This resource returns an array of objects representing the courses matching the search query:

    $ curl \
     --insecure \
     --key doej.cer \
     --user "username:password" \
     https://localhost:8080/v1/subjects
     {
       "links": {},
       "data": [
         {
           "id": "AC",
           "type": "subjects",
           "attributes": {
             "abbreviation": "AC",
             "title": "Agricultural Chemistry"
           },
           "links": null
         },
         {
           "id": "AE",
           "type": "subjects",
           "attributes": {
             "abbreviation": "AE",
             "title": "Agricultural Engineering"
           },
           "links": null
         },
         ...
        ]
     }<|MERGE_RESOLUTION|>--- conflicted
+++ resolved
@@ -166,11 +166,7 @@
     > --cacert doej.pem \
     > --user "username:password" \
     > https://localhost:8080/api/v0/
-<<<<<<< HEAD
     {"name":"subjects-api","time":1469755834914,"commit":"c2183c8","documentation":"swagger.yaml"}
-=======
-    {"name":"web-api-skeleton","time":"2016-08-02 14:37:01-0700","unixTime":1470173821035,"commit":"e3d396e","documentation":"swagger.yaml"}
->>>>>>> 6ffb255e
 
 NOTE: you should only specify a certificate with --cacert for local testing.
 Production servers should use a real certificate
