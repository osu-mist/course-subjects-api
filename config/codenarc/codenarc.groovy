--- conflicted
+++ resolved
@@ -18,7 +18,6 @@
     /* method name starts with a lowercase letter */
     MethodName
 
-<<<<<<< HEAD
     PackageName {
         description = 'Verify that package name begins with \'edu.oregonstate.mist.\' and consists ' +
                       'only of lowercase letters and numbers separated by periods, warning if ' +
@@ -32,12 +31,11 @@
         packageNameRequired = true
         priority = 3
     }
-=======
+
     /* package name consists only of lowercase letters and numbers, separated
        by periods */
     PackageName
 
     /* semicolons as line terminators are not required in Groovy */
     UnnecessarySemicolon
->>>>>>> 3e0e1050
 }